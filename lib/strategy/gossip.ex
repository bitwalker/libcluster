defmodule Cluster.Strategy.Gossip do
  @moduledoc """
  This clustering strategy uses multicast UDP to gossip node names
  to other nodes on the network. These packets are listened for on
  each node as well, and a connection will be established between the
  two nodes if they are reachable on the network, and share the same
  magic cookie. In this way, a cluster of nodes may be formed dynamically.

  The gossip protocol is extremely simple, with a prelude followed by the node
  name which sent the packet. The node name is parsed from the packet, and a
  connection attempt is made. It will fail if the two nodes do not share a cookie.

  By default, the gossip occurs on port 45892, using the multicast address 230.1.1.251

  The gossip protocol is not encrypted by default, but can be by providing a secret
  in the configuration of the strategy (as shown below).
  This can also be used to run multiple clusters with the same multicast configuration,
  as nodes not sharing the same encryption key will not be connected.

  You may configure the multicast interface, multicast address, the interface address to bind to, the port,
  the TTL of the packets and the optional secret using the following settings:

      config :libcluster,
        topologies: [
          gossip_example: [
            strategy: #{__MODULE__},
            config: [
              port: 45892,
              if_addr: "0.0.0.0",
              multicast_if: "192.168.1.1",
              multicast_addr: "230.1.1.251",
              multicast_ttl: 1,
              secret: "somepassword"]]]

  A TTL of 1 will limit packets to the local network, and is the default TTL.

  Optionally, `broadcast_only: true` option can be set which disables multicast and
  only uses broadcasting. This limits connectivity to local network but works on in
  scenarios where multicast is not enabled. Use `multicast_addr` as the broadcast address.

  Example for broadcast only:

      config :libcluster,
        topologies: [
          gossip_example: [
            strategy: #{__MODULE__},
            config: [
              port: 45892,
              if_addr: "0.0.0.0",
              multicast_addr: "255.255.255.255",
              broadcast_only: true]]]

  Debug logging is deactivated by default for this clustering strategy, but it can be easily activated by configuring the application:

      use Mix.Config

      config :libcluster,
        debug: true

  All the checks are done at runtime, so you can flip the debug level without being forced to shutdown your node.
  """
  use GenServer
  use Cluster.Strategy
  import Cluster.Logger

  alias Cluster.Strategy.State

  @default_port 45892
  @default_addr {0, 0, 0, 0}
  @default_multicast_if {0, 0, 0, 0}
  @default_multicast_addr {230, 1, 1, 251}
  @sol_socket 0xFFFF
  @so_reuseport 0x0200

  def start_link(args) do
    GenServer.start_link(__MODULE__, args)
  end

  @impl true
  def init([%State{config: config} = state]) do
    port = Keyword.get(config, :port, @default_port)

    ip =
      config
      |> Keyword.get(:if_addr, @default_addr)
      |> sanitize_ip()

    broadcast_only? = Keyword.get(config, :broadcast_only, false)
    ttl = Keyword.get(config, :multicast_ttl, 1)

    multicast_if =
      config
      |> Keyword.get(:multicast_if, @default_multicast_if)
      |> sanitize_ip()

    multicast_addr =
      config
      |> Keyword.get(:multicast_addr, @default_multicast_addr)
      |> sanitize_ip()

    multicast_opts =
      cond do
        broadcast_only? ->
          []
        
        :else ->
          [
            multicast_ttl: ttl,
            multicast_loop: true
          ]
      end

    options =
      [
        :binary,
        active: true,
        ip: ip,
        reuseaddr: true,
        broadcast: true,
<<<<<<< HEAD
        multicast_if: multicast_if,
        multicast_ttl: ttl,
        multicast_loop: true,
=======
>>>>>>> 2bdc6bcb
        add_membership: {multicast_addr, {0, 0, 0, 0}}
      ] ++ multicast_opts ++ reuse_port()

    {:ok, socket} = :gen_udp.open(port, options)

    secret = Keyword.get(config, :secret, nil)
    state = %State{state | :meta => {multicast_addr, port, socket, secret}}
    {:ok, state, 0}
  end

  defp reuse_port() do
    case :os.type() do
      {:unix, os_name} ->
        cond do
          os_name in [:darwin, :freebsd, :openbsd, :netbsd] ->
            [{:raw, @sol_socket, @so_reuseport, <<1::native-32>>}]

          true ->
            []
        end

      _ ->
        []
    end
  end

  defp sanitize_ip(input) do
    case input do
      {_a, _b, _c, _d} = ip ->
        ip

      ip when is_binary(ip) ->
        {:ok, addr} = :inet.parse_ipv4_address(~c"#{ip}")
        addr
    end
  end

  # Send stuttered heartbeats
  @impl true
  def handle_info(:timeout, state), do: handle_info(:heartbeat, state)

  def handle_info(:heartbeat, %State{meta: {multicast_addr, port, socket, _}} = state) do
    debug(state.topology, "heartbeat")
    :gen_udp.send(socket, multicast_addr, port, heartbeat(node(), state))
    Process.send_after(self(), :heartbeat, :rand.uniform(5_000))
    {:noreply, state}
  end

  # Handle received heartbeats
  def handle_info(
        {:udp, _socket, _ip, _port, <<"heartbeat::", _::binary>> = packet},
        %State{meta: {_, _, _, secret}} = state
      )
      when is_nil(secret) do
    handle_heartbeat(state, packet)
    {:noreply, state}
  end

  def handle_info(
        {:udp, _socket, _ip, _port, <<iv::binary-size(16)>> <> ciphertext},
        %State{meta: {_, _, _, secret}} = state
      )
      when is_binary(secret) do
    case decrypt(ciphertext, secret, iv) do
      {:ok, plaintext} ->
        handle_heartbeat(state, plaintext)
        {:noreply, state}

      _ ->
        {:noreply, state}
    end
  end

  def handle_info({:udp, _socket, _ip, _port, _}, state) do
    {:noreply, state}
  end

  def terminate(_type, _reason, %State{meta: {_, _, socket, _}}) do
    :gen_udp.close(socket)
    :ok
  end

  # Construct iodata representing packet to send
  defp heartbeat(node_name, %State{meta: {_, _, _, secret}})
       when is_nil(secret) do
    ["heartbeat::", :erlang.term_to_binary(%{node: node_name})]
  end

  defp heartbeat(node_name, %State{meta: {_, _, _, secret}}) when is_binary(secret) do
    message = "heartbeat::" <> :erlang.term_to_binary(%{node: node_name})
    {:ok, iv, msg} = encrypt(message, secret)

    [iv, msg]
  end

  # Upon receipt of a heartbeat, we check to see if the node
  # is connected to us, and if not, we connect to it.
  # If the connection fails, it's likely because the cookie
  # is different, and thus a node we can ignore
  @spec handle_heartbeat(State.t(), binary) :: :ok
  defp handle_heartbeat(%State{} = state, <<"heartbeat::", rest::binary>>) do
    self = node()
    connect = state.connect
    list_nodes = state.list_nodes
    topology = state.topology

    case :erlang.binary_to_term(rest) do
      %{node: ^self} ->
        :ok

      %{node: n} when is_atom(n) ->
        debug(state.topology, "received heartbeat from #{n}")
        Cluster.Strategy.connect_nodes(topology, connect, list_nodes, [n])
        :ok

      _ ->
        :ok
    end
  end

  defp handle_heartbeat(_state, _packet) do
    :ok
  end

  defp encrypt(plaintext, password) do
    iv = :crypto.strong_rand_bytes(16)
    key = :crypto.hash(:sha256, password)
    ciphertext = :crypto.block_encrypt(:aes_cbc256, key, iv, pkcs7_pad(plaintext))

    {:ok, iv, ciphertext}
  end

  defp decrypt(ciphertext, password, iv) do
    key = :crypto.hash(:sha256, password)

    with {:unpadding, {:ok, padded}} <- {:unpadding, safe_decrypt(key, iv, ciphertext)},
         {:decrypt, {:ok, _plaintext} = res} <- {:decrypt, pkcs7_unpad(padded)} do
      res
    else
      {:unpadding, :error} -> {:error, :decrypt}
      {:decrypt, :error} -> {:error, :unpadding}
    end
  end

  defp safe_decrypt(key, iv, ciphertext) do
    try do
      {:ok, :crypto.block_decrypt(:aes_cbc256, key, iv, ciphertext)}
    rescue
      ArgumentError ->
        :error
    end
  end

  #
  # Pads a message using the PKCS #7 cryptographic message syntax.
  #
  # from: https://github.com/izelnakri/aes256/blob/master/lib/aes256.ex
  #
  # See: https://tools.ietf.org/html/rfc2315
  # See: `pkcs7_unpad/1`
  defp pkcs7_pad(message) do
    bytes_remaining = rem(byte_size(message), 16)
    padding_size = 16 - bytes_remaining
    message <> :binary.copy(<<padding_size>>, padding_size)
  end

  #
  # Unpads a message using the PKCS #7 cryptographic message syntax.
  #
  # from: https://github.com/izelnakri/aes256/blob/master/lib/aes256.ex
  #
  # See: https://tools.ietf.org/html/rfc2315
  # See: `pkcs7_pad/1`
  defp pkcs7_unpad(<<>>), do: :error

  defp pkcs7_unpad(message) do
    padding_size = :binary.last(message)

    if padding_size <= 16 do
      message_size = byte_size(message)

      if binary_part(message, message_size, -padding_size) ===
           :binary.copy(<<padding_size>>, padding_size) do
        {:ok, binary_part(message, 0, message_size - padding_size)}
      else
        :error
      end
    else
      :error
    end
  end
end<|MERGE_RESOLUTION|>--- conflicted
+++ resolved
@@ -67,7 +67,6 @@
 
   @default_port 45892
   @default_addr {0, 0, 0, 0}
-  @default_multicast_if {0, 0, 0, 0}
   @default_multicast_addr {230, 1, 1, 251}
   @sol_socket 0xFFFF
   @so_reuseport 0x0200
@@ -88,11 +87,6 @@
     broadcast_only? = Keyword.get(config, :broadcast_only, false)
     ttl = Keyword.get(config, :multicast_ttl, 1)
 
-    multicast_if =
-      config
-      |> Keyword.get(:multicast_if, @default_multicast_if)
-      |> sanitize_ip()
-
     multicast_addr =
       config
       |> Keyword.get(:multicast_addr, @default_multicast_addr)
@@ -102,6 +96,13 @@
       cond do
         broadcast_only? ->
           []
+          
+        multicast_if != nil ->
+          [
+            multicast_if: sanitize_ip(multicast_if)
+            multicast_ttl: ttl,
+            multicast_loop: true
+          ]
         
         :else ->
           [
@@ -117,12 +118,6 @@
         ip: ip,
         reuseaddr: true,
         broadcast: true,
-<<<<<<< HEAD
-        multicast_if: multicast_if,
-        multicast_ttl: ttl,
-        multicast_loop: true,
-=======
->>>>>>> 2bdc6bcb
         add_membership: {multicast_addr, {0, 0, 0, 0}}
       ] ++ multicast_opts ++ reuse_port()
 
