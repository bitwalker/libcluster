# Changelog

## Unreleased

- Use new cypher names
<<<<<<< HEAD
- Allow Epmd strategy to reconnect after connection failures
=======
- Detect Self Signed Certificate Authority for Kubernetes Strategy
- Remove calls to deprecated `Logger.warn/2`
>>>>>>> d9082392

### 3.3.0

### Changed

- Default multicast address is now 233.252.1.32, was 230.1.1.251, [commit](https://github.com/bitwalker/libcluster/commit/449a65e14f152a83a0f8ee371f05743610cd292f)


### 2.3.0

### Added

- Clustering strategy for the Rancher container platform (see: https://github.com/rancher/rancher)
- LocalEpmd strategy that uses epmd to discover nodes on the local host
- Gossip strategy multicast interface is used for adding multicast membership

## 2.0.0

### Added

- Configurable `connect` and `disconnect` options for implementing strategies
  on top of custom topologies
- The ability to start libcluster for more than a single topology
- Added `polling_interval` option to Kubernetes strategy
- Added ability to specify a list of hosts for the Epmd strategy to connect to on start

### Removed

- Cluster.Events module, as it was redundant and unused

### Changed

- Configuration format has changed significantly, please review the docs<|MERGE_RESOLUTION|>--- conflicted
+++ resolved
@@ -3,12 +3,9 @@
 ## Unreleased
 
 - Use new cypher names
-<<<<<<< HEAD
 - Allow Epmd strategy to reconnect after connection failures
-=======
 - Detect Self Signed Certificate Authority for Kubernetes Strategy
 - Remove calls to deprecated `Logger.warn/2`
->>>>>>> d9082392
 
 ### 3.3.0
 
