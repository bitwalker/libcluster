--- conflicted
+++ resolved
@@ -3,11 +3,8 @@
 ## Unreleased
 
 - Use new cypher names
-<<<<<<< HEAD
 - Detect Self Signed Certificate Authority for Kubernetes Strategy
-=======
 - Remove calls to deprecated `Logger.warn/2`
->>>>>>> 1a28bb9e
 
 ### 3.3.0
 
