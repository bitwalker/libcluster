--- conflicted
+++ resolved
@@ -10,15 +10,7 @@
   describe "start_link/1" do
     test "calls right functions" do
       capture_log(fn ->
-<<<<<<< HEAD
-        {:ok, pid} = Epmd.start_link([%Cluster.Strategy.State{
-             topology: :name,
-             config: [hosts: [:foo@bar]],
-             connect: {Cluster.Nodes, :connect, [self()]},
-             list_nodes: {Cluster.Nodes, :list_nodes, [[]]}
-        }])
-=======
-        :ignore =
+        {:ok, pid} =
           Epmd.start_link([
             %Cluster.Strategy.State{
               topology: :name,
@@ -27,7 +19,6 @@
               list_nodes: {Cluster.Nodes, :list_nodes, [[]]}
             }
           ])
->>>>>>> b5b2f068
 
         assert Process.alive?(pid)
         assert_receive {:connect, :foo@bar}, 5_000
